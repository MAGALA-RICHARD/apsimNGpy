<?xml version="1.0" encoding="UTF-8"?>
<module type="PYTHON_MODULE" version="4">
  <component name="NewModuleRootManager">
    <content url="file://$MODULE_DIR$">
      <sourceFolder url="file://$MODULE_DIR$/apsimNGpy" isTestSource="false" />
      <excludeFolder url="file://$MODULE_DIR$/venv" />
    </content>
<<<<<<< HEAD
    <orderEntry type="jdk" jdkName="Python 3.12 (.venv)" jdkType="Python SDK" />
=======
    <orderEntry type="jdk" jdkName="Python 3.13 (shan)" jdkType="Python SDK" />
>>>>>>> dd45be11
    <orderEntry type="sourceFolder" forTests="false" />
  </component>
  <component name="PyDocumentationSettings">
    <option name="format" value="EPYTEXT" />
    <option name="myDocStringFormat" value="Epytext" />
    <option name="renderExternalDocumentation" value="true" />
  </component>
</module><|MERGE_RESOLUTION|>--- conflicted
+++ resolved
@@ -5,11 +5,7 @@
       <sourceFolder url="file://$MODULE_DIR$/apsimNGpy" isTestSource="false" />
       <excludeFolder url="file://$MODULE_DIR$/venv" />
     </content>
-<<<<<<< HEAD
-    <orderEntry type="jdk" jdkName="Python 3.12 (.venv)" jdkType="Python SDK" />
-=======
     <orderEntry type="jdk" jdkName="Python 3.13 (shan)" jdkType="Python SDK" />
->>>>>>> dd45be11
     <orderEntry type="sourceFolder" forTests="false" />
   </component>
   <component name="PyDocumentationSettings">

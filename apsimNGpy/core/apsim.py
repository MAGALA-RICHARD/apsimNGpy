--- conflicted
+++ resolved
@@ -7,16 +7,8 @@
 from typing import Union
 import os
 import numpy as np
-<<<<<<< HEAD
 from apsimNGpy.manager.soilmanager import get_surgo_soil_tables, APSimSoilProfile
 import apsimNGpy.manager.weathermanager as weather
-=======
-import time
-from apsimNGpy.manager.soilmanager import DownloadsurgoSoiltables, OrganizeAPSIMsoil_profile
-import apsimNGpy.manager.weathermanager as weather
-import pandas as pd
-import sys
->>>>>>> 0095128a
 # prepare for the C# import
 
 # now we can safely import any c# related libraries
@@ -156,11 +148,7 @@
 
     @staticmethod
     def get_weather_online(lonlat, start, end):
-<<<<<<< HEAD
-        wp = weather.daymet_by_location(lonlat, start=start, end=end)
-=======
         wp =  weather.get_met_from_day_met(lonlat, start=start, end=end)
->>>>>>> 0095128a
         wpath = os.path.join(os.getcwd(), wp)
         return wpath
 
@@ -387,11 +375,8 @@
 
 
         start, end = self.extract_start_end_years()
-<<<<<<< HEAD
-        wp = weather.daymet_by_location(self.lonlat, start, end)
-=======
         wp = weather.get_met_from_day_met(self.lonlat, start, end)
->>>>>>> 0095128a
+        #wp = weather.daymet_by_location(self.lonlat, start, end)
         wpath = os.path.join(os.getcwd(), wp)
         wpath = os.path.join(os.getcwd(), wp)
         if self.simulation_names:
@@ -485,18 +470,15 @@
         df_sel = df_sel.mean(numeric_only=True)
         # print(df_sel)
         if spin_var == 'Carbon':
-<<<<<<< HEAD
             assert 'TotalC' in insert_var, \
                 "wrong report variable path: '{0}' supplied according to requested spin up " \
                 "var".format(insert_var)
-=======
             if 'TotalC' not in insert_var:
                 raise ValueError("wrong report variable path: '{0}' supplied according to requested spin up " \
                                            "var".format(insert_var))
->>>>>>> 0095128a
 
             bd = list(pysoil.DUL)
-            # print(bd)
+            print(bd)
             bd = np.array(bd)
             cf = np.array(bd) * np.array(th)
             cf = np.divide(cf, 1)  # this convert to percentage
@@ -536,7 +518,6 @@
         self.replace_downloaded_soils(sop, simulation_names=sim_name)
         return self
 
-<<<<<<< HEAD
 #
 # if __name__ == '__main__':
 #     # test
@@ -568,38 +549,4 @@
 #         exc_type, exc_value, exc_traceback = sys.exc_info()
 #         # Extract the line number from the traceback object
 #         line_number = exc_traceback.tb_lineno
-#         print(f"Error: {type(e).__name__} occurred on line: {line_number} execution value: {exc_value}")
-=======
-
-if __name__ == '__main__':
-    # test
-    from pathlib import Path
-
-    # Model = FileFormat.ReadFromFile[Models.Core.Simulations](model, None, False)
-    os.chdir(Path.home())
-    from apsimNGpy.core.base_data import LoadExampleFiles
-
-    try:
-        lonlat = -91.7738, 41.0204
-        al = LoadExampleFiles(Path.cwd())
-        model = al.get_maize
-        print(model)
-        from apsimNGpy import settings
-
-        model = ApsimModel(model, out_path=None, read_from_string=True,
-                           thickness_values=settings.ConstantSettings.SOIL_THICKNESS)
-        model.replace_met_from_web(lonlat=lonlat, start_year=2001, end_year=2020)
-        from apsimNGpy.manager import soilmanager as sm
-
-        st = sm.DownloadsurgoSoiltables(lonlat)
-        sp = sm.OrganizeAPSIMsoil_profile(st, 20)
-        sop = sp.cal_missingFromSurgo()
-        model.replace_downloaded_soils(sop, model.simulation_names, No_till=True)
-        bd = model.extract_any_soil_physical("BD")
-    except Exception as e:
-        print(type(e).__name__, repr(e))
-        exc_type, exc_value, exc_traceback = sys.exc_info()
-        # Extract the line number from the traceback object
-        line_number = exc_traceback.tb_lineno
-        print(f"Error: {type(e).__name__} occurred on line: {line_number} execution value: {exc_value}")
->>>>>>> 0095128a
+#         print(f"Error: {type(e).__name__} occurred on line: {line_number} execution value: {exc_value}")
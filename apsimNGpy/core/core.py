--- conflicted
+++ resolved
@@ -724,13 +724,7 @@
             # target_child = parent.FindInScope[model_type.__class__](model_type.Name)
             # target_child = get_or_check_model(parent, model_type.__class__, model_type.Name, action ='delete')
             if override:
-<<<<<<< HEAD
-                dilit = get_or_check_model(parent, model_type.__class__, model_type.Name, action='delete')
-            get_or_check_model(parent, model_type.__class__, model_type.Name, action='delete')
-
-=======
                 get_or_check_model(parent, model_type.__class__, model_type.Name, action='delete')
->>>>>>> 07e249cc
 
             ModelTools.ADD(model_type, parent)
             self.save()

--- conflicted
+++ resolved
@@ -15,10 +15,7 @@
 from System.Collections.Generic import *
 from System import *
 import Models
-<<<<<<< HEAD
-=======
-
->>>>>>> 2455c6a9
+
 import json
 from os.path import (realpath)
 import shutil
@@ -113,20 +110,11 @@
 
 
 def covert_to_model(object_to_convert):
-<<<<<<< HEAD
-    if isinstance(object_to_convert, Models.Core.ApsimFile.ConverterReturnType):
-        did_convert = object_to_convert.DidConvert
-        # if not did_convert:
-        #     raise ValueError('conversion to the newest version failed')
-        return object_to_convert.get_NewModel()
-    else:
-=======
     if GLOBAL_IS_FILE_MODIFIED is False:
         if isinstance(object_to_convert, Models.Core.ApsimFile.ConverterReturnType):
             return object_to_convert.get_NewModel()
         return object_to_convert
     if GLOBAL_IS_FILE_MODIFIED:
->>>>>>> 2455c6a9
         return object_to_convert
 
 
@@ -151,15 +139,6 @@
     with open(f_name, "r+", encoding='utf-8') as apsimx:
         app_ap = json.load(apsimx)
     string_name = json.dumps(app_ap)
-<<<<<<< HEAD
-    if method == 'string':
-        __model = Models.Core.ApsimFile.FileFormat.ReadFromString[Models.Core.Simulations](string_name, None,
-                                                                                           True,
-                                                                                           fileName=f_name)
-        __model = __model.NewModel
-    else:
-        __model = Models.Core.ApsimFile.FileFormat.ReadFromFile[Models.Core.Simulations](f_name, None, True)
-=======
 
     method = method.lower()
     match method:
@@ -187,7 +166,6 @@
 
         case _:
             raise NotImplementedError('Unsupported method for reading apsim json file')
->>>>>>> 2455c6a9
 
     new_model = covert_to_model(__model)
 
@@ -240,17 +218,6 @@
 
     # Dispatch loader based on model type
     Model = loader(model)
-<<<<<<< HEAD
-    _Model = False
-    if isinstance(Model, Models.Core.ApsimFile.ConverterReturnType):
-        _Model = Model.get_NewModel()
-    else:
-        _Model = Model
-    datastore = _Model.FindChild[Models.Storage.DataStore]().FileName
-    DataStore = _Model.FindChild[Models.Storage.DataStore]()
-    return ModelData(IModel=_Model, path=out['path'], datastore=datastore, DataStore=DataStore, results=None,
-                      met_path=met_file)
-=======
 
     # If loaded object has get_NewModel, extract the inner model
     if getattr(Model, 'get_NewModel', None):
@@ -281,7 +248,6 @@
         Node=node,
         Simulations=Model
     )
->>>>>>> 2455c6a9
 
 def load_as_dict(file: Models.Core.ApsimFile) -> dict:
     """loads apsimx model from a pathlib"""
@@ -380,41 +346,6 @@
         print(e.stderr)  # Print APSIM error message if execution fails
 
 
-<<<<<<< HEAD
-if __name__ == '__main__':
-    import time
-    from pathlib import Path
-    from apsimNGpy.core.base_data import load_default_simulations
-
-    tt = Path("test_folder")
-    tt.mkdir(parents=True, exist_ok=True)
-    os.chdir(tt)
-    maze = load_default_simulations('Maize', )
-    soy = load_default_simulations('soybean', )
-    ap =load_apsim_model('Soybean')
-    # maze.initialise_model()
-    chdir(Path.home())
-    a = time.perf_counter()
-    mod = load_from_path(maze.path, method='string')
-    b = time.perf_counter()
-    print(b - a, 'seconds', 'loading from file')
-    aa = time.perf_counter()
-    model1 = load_from_path(soy.path, method='string')
-    print(time.perf_counter() - aa, 'seconds', 'loading from string')
-
-    sv = save_model_to_file(maze.model_info.IModel)
-    from apsimNGpy.core.core import CoreModel
-    from apsimNGpy.core.apsim import ApsimModel
-
-    maze.update_mgt(management=({"Name": 'Fertilise at sowing', 'Amount': 10},))
-    maze.run(report_name='Report')
-    me1 = maze.results['Maize.Total.Wt'].mean()
-    maze.update_mgt(management=({"Name": 'Fertilise at sowing', 'Amount': 300},))
-    maze.run(report_name='Report', verbose=True)
-    me2 = maze.results['Maize.Total.Wt'].mean()
-    print(me2)
-    dd = run_model_externally(maze.path, 'report', maze.datastore)
-=======
 def get_node_by_name(node, name):
     if hasattr(node, 'Node'):
         node = node.Node
@@ -445,7 +376,6 @@
         raise AttributeError(f"Node supplied has no attribute: Walk")
     raise NodeNotFoundError(f'Node with supplied path: `{node_path}` was not found')
 
->>>>>>> 2455c6a9
 
 def get_node_string(node):
     """

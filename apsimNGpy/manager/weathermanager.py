--- conflicted
+++ resolved
@@ -1,13 +1,6 @@
 import os
 import datetime
 from pathlib import Path
-<<<<<<< HEAD
-=======
-from typing import Union
-import gc
-from tenacity import retry, stop_after_attempt, wait_fixed, retry_if_exception, retry_if_exception_type
-import requests
->>>>>>> 0095128a
 import random
 import json
 import statistics
@@ -23,42 +16,17 @@
 import copy
 import warnings
 
-<<<<<<< HEAD
 from ..utililies.utils import generate_unique_name
-=======
-# we only need to retry if any of these error occured, the rest we dont need to know
-NETWORK_EXCEPTIONS = (requests.ConnectionError, requests.Timeout, requests.RequestException)
-
-
-def try_many_times(k_times):
-    if k:
-        return retry(stop=stop_after_attempt(k_times), wait=wait_fixed(0.5),
-                     retry=retry_if_exception_type(NETWORK_EXCEPTIONS))
-
->>>>>>> 0095128a
-
-
-<<<<<<< HEAD
+
+
 def get_iem_by_station(dates, station, path, mettag):
     """
       Dates is a tuple/list of strings with date ranges
-=======
-
-# from US_states_abbreviation import get_abbreviation
-
-# let us manage network issues more gracefully
-@retry(stop=stop_after_attempt(3), wait=wait_fixed(0.5), retry=retry_if_exception_type(NETWORK_EXCEPTIONS))
-def get_iem_by_station(dates_tuple, station, path, met_tag):
-    '''
-      Dates is a tupple/list of strings with date ranges
-      
->>>>>>> 0095128a
       an example date string should look like this: dates = ["01-01-2012","12-31-2012"]
       if station is given data will be downloaded directly from the station the default is false.
       mettag: your preferred tag to save on file
       """
     # access the elements in the metdate class above
-<<<<<<< HEAD
     wdates = MetDate(dates)
     stationx = station[:2]
     state_clim = stationx + "CLIMATE"
@@ -87,35 +55,6 @@
     This class organises the data for IEM weather download
     """
 
-=======
-    weather_dates = MetDate(dates_tuple)
-    stationX = station[:2]
-    state_clim = stationX + "CLIMATE"
-    str0 = "http://mesonet.agron.iastate.edu/cgi-bin/request/coop.py?network="
-    str1 = str0 + state_clim + "&stations=" + station
-    str2 = str1 + "&year1=" + weather_dates.year_start + "&month1=" + weather_dates.start_month + "&day1=" + weather_dates.start_day + "&year2=" + weather_dates.year_end + "&month2=" + weather_dates.end_month + "&day2=" + weather_dates.end_day
-    str3 = (str2 + "&vars%5B%5D=apsim&what=view&delim=comma&gis=no")
-    url = str3
-    rep = requests.get(url)
-    if rep.ok:
-        met_name_of_file = station + met_tag + ".met"
-        os.chdir(path)
-        if not os.path.exists('weatherdata'):
-            os.mkdir('weatherdata')
-        pt = os.path.join('weatherdata', met_name_of_file)
-
-        with open(pt, 'wb') as met_fileX:
-            # remember to include the file extension name
-            met_fileX.write(rep.content)
-            rep.close()
-            met_fileX.close()
-            print(rep.content)
-    else:
-        print("Failed to download the data web request returned code: ", rep)
-
-
-class MetDate:
->>>>>>> 0095128a
     def __init__(self, dates):
         self.start_date = dates[0]
         self.end_date = dates[1]
@@ -123,10 +62,6 @@
         self.end_month = dates[1][:2]
         self.year_start = dates[0].split("-")[2]
         self.year_end = dates[1].split("-")[2]
-<<<<<<< HEAD
-=======
-        import datetime
->>>>>>> 0095128a
         self.start_day = datetime.datetime.strptime(dates[0], '%m-%d-%Y').strftime('%j')
         self.end_day = datetime.datetime.strptime(dates[1], '%m-%d-%Y').strftime('%j')
 
@@ -221,14 +156,8 @@
         return False
 
 
-<<<<<<< HEAD
 def get_nasa_rad(lonlat, start, end):
     # download radiation data for replacement
-=======
-# download radiation data for replacement
-@retry(stop=stop_after_attempt(3), retry=retry_if_exception_type(NETWORK_EXCEPTIONS))
-def get_nasarad(lonlat, start, end):
->>>>>>> 0095128a
     lon = lonlat[0]
     lat = lonlat[1]
     pars = "ALLSKY_SFC_SW_DWN"
@@ -242,7 +171,6 @@
         return df
 
 
-<<<<<<< HEAD
 def daymet_by_location(lonlat: str, start_year: int, end_year: int, clean_up: bool=True, file_name=None):
     """
     Collect weather from daymet solar radiation is replaced with that of nasapower
@@ -379,34 +307,6 @@
      solar radiation is replaced with that of nasapower
     ------------
     parameters
-    ---------------
-    start: Starting year
-
-    end: Ending year
-
-    lonlat: A tuple of xy cordnates
-
-    Cleanup:  A bolean True or False default is true: deletes the excel file generated during the file write up
-
-    ------------
-    returns complete path to the new met file but also write the met file to the disk in the working directory
-    """
-    # import pdb
-    # pdb.set_trace()
-
-    datecheck = date_range(start, end)
-    if start < 1980 or end > 2021:
-        print(
-            "requested year preceeds valid data range! \n end years should not exceed 2021 and start year should not "
-            "be less than 1980")
-=======
-def get_met_from_day_met(lonlat: Union[tuple, list, np.ndarray], start: int,
-                         end: int, filename: str,
-                         fill_method: str = 'ffill',
-                         retry_number: Union[int, None] = 1, **kwa: None) -> str:
-    """collect weather from daymet solar radiation is replaced with that of nasapower API
-    ------------
-    parameters
     ---------------:
 
     retry_number (int): retry number of times in case of network errors
@@ -425,14 +325,19 @@
           >>> wf = get_met_from_day_met(lonlat=(-93.04, 42.01247),
               >>> start=2000, end=2020,timeout = 30, wait =2, retry_number=3, filename='daymet.met')
 
-    """
-    _start = f"{start}-01-01"
-    _end = f'{end}-12-31'
-    full_date_range = pd.date_range(start=_start, end=_end, freq='D')
-    if start < 1980 or end > 2023:
-        print("requested year precedes valid data range! \n"
-              " end years should not exceed 2021 and start year should not be less than 1980")
->>>>>>> 0095128a
+    Cleanup:  A bolean True or False default is true: deletes the excel file generated during the file write up
+
+    ------------
+    returns complete path to the new met file but also write the met file to the disk in the working directory
+    """
+    # import pdb
+    # pdb.set_trace()
+
+    datecheck = date_range(start, end)
+    if start < 1980 or end > 2021:
+        print(
+            "requested year preceeds valid data range! \n end years should not exceed 2021 and start year should not "
+            "be less than 1980")
     else:
         base_url = 'https://daymet.ornl.gov/single-pixel/api/data?'
         lat_str, lon_str = 'lat=' + str(lonlat[1]), '&lon=' + str(lonlat[0])
@@ -444,9 +349,7 @@
 
         var_str = "&measuredParams=" + var_field
         # join the string url together
-<<<<<<< HEAD
-        url = base_url + latstr + lonstr + var_str + years_str
-        conn = requests.get(url, timeout=60)
+        url = base_url + lat_str + lon_str + var_str + years_str
 
         if not conn.ok:
             print("failed to connect to server")
@@ -542,170 +445,6 @@
                         current_str = " ".join(current_row) + '\n'
                         data_rows.append(current_str)
 
-                    f2app.writelines(data_rows)
-
-                if cleanup:
-                    if os.path.isfile(os.path.join(os.getcwd(), outFname)):
-                        os.remove(os.path.join(os.getcwd(), outFname))
-                return fname  # fname
-
-
-class EditMet:
-    """
-    This class edits the weather files
-    """
-
-    def __init__(self, weather, skip=5, index_drop=0, separator=' '):
-        self.skip = skip
-        self.index_drop = index_drop
-        self.seperator = separator
-        self.weather = weather
-
-    def _edit_apsim_met(self):
-        """
-        converts the weather file into a pandas dataframe by removing specified rows.
-        It is easier to edit  a pandas data frame than a text file
-
-        Returns:
-        - pandas.DataFrame: A DataFrame containing the modified APSIM weather data.
-
-        Example:
-        """
-        try:
-            with open(self.weather, "r+") as f:
-                string = f.read()
-                data = pd.read_table(StringIO(string), sep=f"{self.seperator}", skiprows=self.skip)
-                row_index = self.index_drop
-                df = data.drop(row_index).reset_index()
-                return df
-        except Exception as e:
-            print(repr(e))
-
-    def write_edited_met(self, old, daf, filename="edited_met.met"):
-        """
-        Write an edited APSIM weather file using an existing file as a template.
-
-        This function takes an existing APSIM weather file ('old'), replaces specific data rows with data from a DataFrame ('daf'),
-        and writes the modified data to a new weather file ('filename').
-
-        Args:
-        - old (str): The path to the existing APSIM weather file used as a template.
-        - daf (pandas.DataFrame): A DataFrame containing the edited weather data to be inserted.
-        - filename (str, optional): The name of the new weather file to be created. Default is 'edited_met.met'.
-
-        Returns:
-        - str: The path to the newly created APSIM weather file.
-
-        Example:
-        ```python
-        from your_module import write_edited_met
-
-        # Specify the paths to the existing weather file and the edited data DataFrame
-        existing_weather_file = "original_met.met"
-        edited_data = pd.DataFrame(...)  # Replace with your edited data
-
-        # Call the write_edited_met function to create a new weather file with edited data
-        new_weather_file = write_edited_met(existing_weather_file, edited_data)
-
-        # Use the new_weather_file path for further purposes
-        ```
-
-        Notes:
-        - This function reads the existing APSIM weather file, identifies the location to insert the edited data,
-          and then creates a new weather file containing the combined data.
-        - The edited data is expected to be in the 'daf' DataFrame with specific columns ('year', 'day', 'radn', 'maxt', 'mint', 'rain', 'vp', 'swe').
-        - The 'filename' parameter specifies the name of the new weather file to be created.
-        - The function returns the path to the newly created weather file.
-
-        """
-        if not filename.endswith('.met'):
-            raise NameError("file name should have  .met extension")
-        existing_lines = []
-        with open(old, 'r+') as file:
-            for i, line in enumerate(file):
-                existing_lines.append(line)
-                if 'MJ' in line and 'mm' in line and 'day in line':
-                    print(line)
-                    break
-
-        # Iterate through the edited DataFrame 'daf' and construct new data rows
-        headers = ['year', 'day', 'radn', 'maxt', 'mint', 'rain', 'vp', 'swe']
-        for index, row in daf.iterrows():
-            current_row = []
-            for header in headers:
-                current_row.append(str(row[header]))
-            current_str = " ".join(current_row) + '\n'
-            existing_lines.append(current_str)
-
-        fname = os.path.join(os.path.dirname(old), filename)
-
-        # Remove the file if it already exists
-        if os.path.exists(fname):
-            os.remove(fname)
-
-        # Write the edited data to the new weather file
-        with open(fname, "a") as df_2met:
-            df_2met.writelines(existing_lines)
-
-        return fname
-
-    def _read_line_from_file(self, line_number):
-        with open(self.weather, 'r') as file:
-            lines = file.readlines()
-            if 0 <= line_number < len(lines):
-                return lines[line_number]
-            else:
-                raise IndexError(f"Line number {line_number} is out of range.")
-
-    def met_replace_var(self, parameter, values):
-        """
-        in case we want to change some columns or rows in the APSIM met file
-        this function replace specific data in the APSIM weather file with new values.
-
-        This method allows for the replacement of specific columns or rows in the APSIM weather file by providing a
-        'parameter' (column name) and a list of 'values' to replace the existing data.
-
-        Args:
-        - parameter (str): The name of the column (parameter) to be replaced.
-        - values (list, array or pandas series):  values to replace the existing data in the specified column.
-
-        Returns:
-        - str: The path to the newly created APSIM weather file with the replaced data.
-
-        """
-        df = self._edit_apsim_met()
-        if len(df[parameter]) != len(values):
-            raise ValueError("number of rows must be equal")
-        if parameter not in df.columns:
-            raise ValueError("column name not found")
-        df['parameter'] = list(values)
-        fname = os.path.join(os.path.dirname(self.weather), "edited_" + os.path.basename(self.weather))
-        return self.write_edited_met(old=self.weather, daf=df, filename=fname)
-
-    def check_met(self):
-        df = self._edit_apsim_met()
-        rain = np.array(df['rain'])
-        ch = np.any(rain <= 0)
-        if True in ch:
-            print(f'the met file has some negative values {ch}')
-=======
-        url = base_url + lat_str + lon_str + var_str + years_str
-
-        def connect():
-            """
-            just to allow users enter number retries
-            Returns
-            -------
-
-            """
-            try:
-                _conn = requests.get(url, timeout=kwa.get('timeout', 50))
-                return _conn
-            # We want to retry only if the network exceptions defined above occur not value errors or type errors and
-            # so forth
-            except NETWORK_EXCEPTIONS:
-                raise
-
         if retry_number:
             # Apply the retry decorator to the connect function
             connect_with_retry = retry(wait=wait_fixed(kwa.get('wait', 0.5)),
@@ -782,18 +521,144 @@
         return file_name_path
 
 
-# download weather data from nasa power
-def get_nasa(lonlat, start, end):
-    lon = lonlat[0]
-    lat = lonlat[1]
-    param = ["T2M_MAX", "T2M_MIN", "ALLSKY_SFC_SW_DWN", "PRECTOTCORR", "RH2M", "WS2M"]
-    pars = ",".join(param)
-    rm = f'https://power.larc.nasa.gov/api/temporal/daily/point?start={start}0101&end={end}1231&latitude={lat}&longitude={lon}&community=ag&parameters={pars}&format=json&user=richard&header=true&time-standard=lst'
-    data = requests.get(rm)
-    dt = json.loads(data.content)
-    df = pd.DataFrame(dt["properties"]['parameter'])
-    return df
->>>>>>> 0095128a
+class EditMet:
+    """
+    This class edits the weather files
+    """
+
+    def __init__(self, weather, skip=5, index_drop=0, separator=' '):
+        self.skip = skip
+        self.index_drop = index_drop
+        self.seperator = separator
+        self.weather = weather
+
+    def _edit_apsim_met(self):
+        """
+        converts the weather file into a pandas dataframe by removing specified rows.
+        It is easier to edit  a pandas data frame than a text file
+
+        Returns:
+        - pandas.DataFrame: A DataFrame containing the modified APSIM weather data.
+
+        Example:
+        """
+        try:
+            with open(self.weather, "r+") as f:
+                string = f.read()
+                data = pd.read_table(StringIO(string), sep=f"{self.seperator}", skiprows=self.skip)
+                row_index = self.index_drop
+                df = data.drop(row_index).reset_index()
+                return df
+        except Exception as e:
+            print(repr(e))
+
+    def write_edited_met(self, old, daf, filename="edited_met.met"):
+        """
+        Write an edited APSIM weather file using an existing file as a template.
+
+        This function takes an existing APSIM weather file ('old'), replaces specific data rows with data from a DataFrame ('daf'),
+        and writes the modified data to a new weather file ('filename').
+
+        Args:
+        - old (str): The path to the existing APSIM weather file used as a template.
+        - daf (pandas.DataFrame): A DataFrame containing the edited weather data to be inserted.
+        - filename (str, optional): The name of the new weather file to be created. Default is 'edited_met.met'.
+
+        Returns:
+        - str: The path to the newly created APSIM weather file.
+
+        Example:
+        ```python
+        from your_module import write_edited_met
+
+        # Specify the paths to the existing weather file and the edited data DataFrame
+        existing_weather_file = "original_met.met"
+        edited_data = pd.DataFrame(...)  # Replace with your edited data
+
+        # Call the write_edited_met function to create a new weather file with edited data
+        new_weather_file = write_edited_met(existing_weather_file, edited_data)
+
+        # Use the new_weather_file path for further purposes
+        ```
+
+        Notes:
+        - This function reads the existing APSIM weather file, identifies the location to insert the edited data,
+          and then creates a new weather file containing the combined data.
+        - The edited data is expected to be in the 'daf' DataFrame with specific columns ('year', 'day', 'radn', 'maxt', 'mint', 'rain', 'vp', 'swe').
+        - The 'filename' parameter specifies the name of the new weather file to be created.
+        - The function returns the path to the newly created weather file.
+
+        """
+        if not filename.endswith('.met'):
+            raise NameError("file name should have  .met extension")
+        existing_lines = []
+        with open(old, 'r+') as file:
+            for i, line in enumerate(file):
+                existing_lines.append(line)
+                if 'MJ' in line and 'mm' in line and 'day in line':
+                    print(line)
+                    break
+
+        # Iterate through the edited DataFrame 'daf' and construct new data rows
+        headers = ['year', 'day', 'radn', 'maxt', 'mint', 'rain', 'vp', 'swe']
+        for index, row in daf.iterrows():
+            current_row = []
+            for header in headers:
+                current_row.append(str(row[header]))
+            current_str = " ".join(current_row) + '\n'
+            existing_lines.append(current_str)
+
+        fname = os.path.join(os.path.dirname(old), filename)
+
+        # Remove the file if it already exists
+        if os.path.exists(fname):
+            os.remove(fname)
+
+        # Write the edited data to the new weather file
+        with open(fname, "a") as df_2met:
+            df_2met.writelines(existing_lines)
+
+        return fname
+
+    def _read_line_from_file(self, line_number):
+        with open(self.weather, 'r') as file:
+            lines = file.readlines()
+            if 0 <= line_number < len(lines):
+                return lines[line_number]
+            else:
+                raise IndexError(f"Line number {line_number} is out of range.")
+
+    def met_replace_var(self, parameter, values):
+        """
+        in case we want to change some columns or rows in the APSIM met file
+        this function replace specific data in the APSIM weather file with new values.
+
+        This method allows for the replacement of specific columns or rows in the APSIM weather file by providing a
+        'parameter' (column name) and a list of 'values' to replace the existing data.
+
+        Args:
+        - parameter (str): The name of the column (parameter) to be replaced.
+        - values (list, array or pandas series):  values to replace the existing data in the specified column.
+
+        Returns:
+        - str: The path to the newly created APSIM weather file with the replaced data.
+
+        """
+        df = self._edit_apsim_met()
+        if len(df[parameter]) != len(values):
+            raise ValueError("number of rows must be equal")
+        if parameter not in df.columns:
+            raise ValueError("column name not found")
+        df['parameter'] = list(values)
+        fname = os.path.join(os.path.dirname(self.weather), "edited_" + os.path.basename(self.weather))
+        return self.write_edited_met(old=self.weather, daf=df, filename=fname)
+
+    def check_met(self):
+        df = self._edit_apsim_met()
+        rain = np.array(df['rain'])
+        ch = np.any(rain <= 0)
+        if True in ch:
+            print(f'the met file has some negative values {ch}')
 
 
 def calculate_tav_amp(df):
@@ -1219,7 +1084,6 @@
     return df_fill
 
 
-<<<<<<< HEAD
 # dowload weather data from nasapower
 def getnasa(lonlat, start, end):
     lon = lonlat[0]
@@ -1233,9 +1097,6 @@
     return df
 
 
-=======
-gc.collect()
->>>>>>> 0095128a
 if __name__ == '__main__':
     from pathlib import Path
 
